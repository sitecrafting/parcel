--- conflicted
+++ resolved
@@ -34,6 +34,7 @@
 type AssetOptions = {|
   id?: string,
   hash?: ?string,
+  idBase?: string,
   filePath: FilePath,
   type: string,
   content?: Blob,
@@ -47,13 +48,9 @@
   outputHash?: string,
   env: Environment,
   meta?: Meta,
-<<<<<<< HEAD
-  stats?: Stats,
+  stats: Stats,
   symbols?: Map<Symbol, Symbol> | Array<[Symbol, Symbol]>,
   sideEffects?: boolean
-=======
-  stats: Stats
->>>>>>> dc710609
 |};
 
 type SerializedOptions = {|
@@ -79,19 +76,18 @@
   env: Environment;
   meta: Meta;
   stats: Stats;
-<<<<<<< HEAD
+  content: Blob;
+  contentKey: ?string;
   symbols: Map<Symbol, Symbol>;
   sideEffects: boolean;
-=======
-  content: Blob;
-  contentKey: ?string;
->>>>>>> dc710609
 
   constructor(options: AssetOptions) {
     this.id =
       options.id ||
       md5FromString(
-        options.filePath + options.type + JSON.stringify(options.env)
+        (options.idBase || options.filePath) +
+          options.type +
+          JSON.stringify(options.env)
       );
     this.hash = options.hash;
     this.filePath = options.filePath;
@@ -110,16 +106,9 @@
     this.outputHash = options.outputHash || '';
     this.env = options.env;
     this.meta = options.meta || {};
-<<<<<<< HEAD
-    this.stats = options.stats || {
-      time: 0,
-      size: this.output.code.length
-    };
+    this.stats = options.stats;
     this.symbols = new Map(options.symbols || []);
     this.sideEffects = options.sideEffects != null ? options.sideEffects : true;
-=======
-    this.stats = options.stats;
->>>>>>> dc710609
   }
 
   serialize(): SerializedOptions {
@@ -136,12 +125,9 @@
       env: this.env,
       meta: this.meta,
       stats: this.stats,
-<<<<<<< HEAD
+      contentKey: this.contentKey,
       symbols: [...this.symbols],
       sideEffects: this.sideEffects
-=======
-      contentKey: this.contentKey
->>>>>>> dc710609
     };
   }
 
@@ -312,23 +298,15 @@
       env: this.env.merge(result.env),
       dependencies: this.dependencies,
       connectedFiles: this.connectedFiles,
-<<<<<<< HEAD
-      output: result.output,
-      meta: Object.assign({}, this.meta, result.meta),
-      symbols: new Map([...this.symbols, ...(result.symbols || [])]),
-      sideEffects:
-        result.sideEffects != null ? result.sideEffects : this.sideEffects
-    };
-
-    let asset = new Asset(opts);
-=======
       meta: {...this.meta, ...result.meta},
       stats: {
         time: 0,
         size
-      }
+      },
+      symbols: new Map([...this.symbols, ...(result.symbols || [])]),
+      sideEffects:
+        result.sideEffects != null ? result.sideEffects : this.sideEffects
     });
->>>>>>> dc710609
 
     let dependencies = result.dependencies;
     if (dependencies) {
